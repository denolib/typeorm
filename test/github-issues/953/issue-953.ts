import "reflect-metadata";
import {closeTestingConnections, createTestingConnections, reloadTestingDatabases} from "../../utils/test-utils";
import {Connection} from "../../../src/connection/Connection";
import {expect} from "chai";
export type Role = "sa" | "user" | "admin" | "server";
import {User} from "./entity/user";

describe("github issues > #953 MySQL 5.7 JSON column parse", () => {

    let connections: Connection[];
    before(async () => connections = await createTestingConnections({
        entities: [__dirname + "/entity/*{.js,.ts}"],
        enabledDrivers: ["mysql"],
    }));
    beforeEach(() => reloadTestingDatabases(connections));
    after(() => closeTestingConnections(connections));

    it("should retrieve record from mysql5.7 using driver mysql2", () => Promise.all(connections.map(async connection => {
        const repo = connection.getRepository(User);
<<<<<<< HEAD
        let user = repo.create({
            username: "admin",
            password: "admin",
            roles: ["admin"],
            lastLoginAt: new Date()
        });
=======
        let newUser = new User();
        newUser.username = "admin";
        newUser.password = "admin";
        newUser.roles = ["admin"];
        newUser.lastLoginAt = new Date();
        let user = repo.create(newUser);
>>>>>>> 32671456
        await repo.save(user);

        let user1 = await repo.findOne({username: "admin"});
        expect(user1).has.property("roles").with.is.an("array").and.contains("admin");
    })));

});<|MERGE_RESOLUTION|>--- conflicted
+++ resolved
@@ -17,21 +17,12 @@
 
     it("should retrieve record from mysql5.7 using driver mysql2", () => Promise.all(connections.map(async connection => {
         const repo = connection.getRepository(User);
-<<<<<<< HEAD
-        let user = repo.create({
-            username: "admin",
-            password: "admin",
-            roles: ["admin"],
-            lastLoginAt: new Date()
-        });
-=======
         let newUser = new User();
         newUser.username = "admin";
         newUser.password = "admin";
         newUser.roles = ["admin"];
         newUser.lastLoginAt = new Date();
         let user = repo.create(newUser);
->>>>>>> 32671456
         await repo.save(user);
 
         let user1 = await repo.findOne({username: "admin"});
