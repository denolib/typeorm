import "reflect-metadata";
import {Connection} from "../../../../../src/connection/Connection";
import {expect} from "chai";
import {closeTestingConnections, createTestingConnections, reloadTestingDatabases} from "../../../../utils/test-utils";
import {Post} from "./entity/Post";
import {Table, TableColumn} from "../../../../../src";

describe("database schema > column types > postgres-enum", () => {

    let connections: Connection[];
    before(async () => {
        connections = await createTestingConnections({
            entities: [__dirname + "/entity/*{.js,.ts}"],
            enabledDrivers: ["postgres"],
        });
    });
    beforeEach(() => reloadTestingDatabases(connections));
    after(() => closeTestingConnections(connections));

    it("should create table with ENUM column and save data to it", () => Promise.all(connections.map(async connection => {

        const postRepository = connection.getRepository(Post);
        const queryRunner = connection.createQueryRunner();
        const table = await queryRunner.getTable("post");
        await queryRunner.release();

        const post = new Post();
        post.enum = "A";
        post.simpleEnum = "A";
        post.name = "Post #1";
        await postRepository.save(post);

        const loadedPost = (await postRepository.findOne(1))!;
        loadedPost.enum.should.be.equal(post.enum);
        loadedPost.simpleEnum.should.be.equal(post.simpleEnum);

        table!.findColumnByName("enum")!.type.should.be.equal("enum");
        table!.findColumnByName("simpleEnum")!.type.should.be.equal("enum");
    })));

    it("should create ENUM column and revert creation", () => Promise.all(connections.map(async connection => {

        const queryRunner = connection.createQueryRunner();
        await queryRunner.addColumn("post", new TableColumn({
            name: "newEnum",
            type: "enum",
            enum: ["Apple", "Pineapple"]
        }));

        let table = await queryRunner.getTable("post");
        table!.findColumnByName("newEnum")!.type.should.be.equal("enum");

        await queryRunner.executeMemoryDownSql();

        table = await queryRunner.getTable("post");
        expect(table!.findColumnByName("newEnum")).to.be.undefined;

        await queryRunner.release();
    })));

    it("should drop ENUM column and revert drop", () => Promise.all(connections.map(async connection => {

        const queryRunner = connection.createQueryRunner();
        let table = await queryRunner.getTable("post");
        const enumColumn = table!.findColumnByName("enum")!;

        await queryRunner.dropColumn(table!, enumColumn);
        expect(table!.findColumnByName("enum")).to.be.undefined;

        await queryRunner.executeMemoryDownSql();

        table = await queryRunner.getTable("post");
        table!.findColumnByName("enum")!.type.should.be.equal("enum");

        await queryRunner.release();
    })));

    it("should create table with ENUM column and revert creation", () => Promise.all(connections.map(async connection => {

        const queryRunner = connection.createQueryRunner();
        await queryRunner.createTable(new Table({
            name: "question",
            columns: [
                {
                    name: "enum",
                    type: "enum",
                    enum: ["Apple", "Banana", "Cherry"]
                }
            ]
        }));

        let table = await queryRunner.getTable("question");
        const enumColumn = table!.findColumnByName("enum")!;
        enumColumn.type.should.be.equal("enum");
        enumColumn.enum!.should.be.eql(["Apple", "Banana", "Cherry"]);

        await queryRunner.executeMemoryDownSql();

        table = await queryRunner.getTable("question");
        expect(table).to.be.undefined;

        await queryRunner.release();
    })));

    it("should drop table with ENUM column and revert drop", () => Promise.all(connections.map(async connection => {

        const queryRunner = connection.createQueryRunner();
        await queryRunner.dropTable("post");

        let table = await queryRunner.getTable("post");
        expect(table).to.be.undefined;

        await queryRunner.executeMemoryDownSql();

        table = await queryRunner.getTable("post");
        expect(table).to.be.not.undefined;

        await queryRunner.release();
    })));

    it("should change non-enum column in to ENUM and revert change", () => Promise.all(connections.map(async connection => {

        const queryRunner = connection.createQueryRunner();
        let table = await queryRunner.getTable("post");
        let nameColumn = table!.findColumnByName("name")!;
        let changedColumn = nameColumn.clone();
        changedColumn.type = "enum";
        changedColumn.enum = ["Apple", "Banana", "Cherry"];

        await queryRunner.changeColumn(table!, nameColumn, changedColumn);

        table = await queryRunner.getTable("post");
        changedColumn = table!.findColumnByName("name")!;
        changedColumn.type.should.be.equal("enum");
        changedColumn.enum!.should.be.eql(["Apple", "Banana", "Cherry"]);

        await queryRunner.executeMemoryDownSql();

        table = await queryRunner.getTable("post");
        nameColumn = table!.findColumnByName("name")!;
        nameColumn.type.should.be.equal("character varying");
        expect(nameColumn.enum).to.be.undefined;

        await queryRunner.release();
    })));

    it("should change ENUM column in to non-enum and revert change", () => Promise.all(connections.map(async connection => {

        const queryRunner = connection.createQueryRunner();
        let table = await queryRunner.getTable("post");
        let enumColumn = table!.findColumnByName("enum")!;
        let changedColumn = enumColumn.clone();
        changedColumn.type = "character varying";
        changedColumn.enum = undefined;

        await queryRunner.changeColumn(table!, enumColumn, changedColumn);

        table = await queryRunner.getTable("post");
        changedColumn = table!.findColumnByName("enum")!;
        changedColumn.type.should.be.equal("character varying");
        expect(changedColumn.enum).to.be.undefined;

        await queryRunner.executeMemoryDownSql();

        table = await queryRunner.getTable("post");
        enumColumn = table!.findColumnByName("enum")!;
        enumColumn.type.should.be.equal("enum");
        enumColumn.enum!.should.be.eql(["A", "B", "C"]);

        await queryRunner.release();
    })));

    it("should change ENUM column and revert change", () => Promise.all(connections.map(async connection => {

        const queryRunner = connection.createQueryRunner();
        let table = await queryRunner.getTable("post");
        const enumColumn = table!.findColumnByName("enum")!;
        const changedColumn = enumColumn.clone();
        changedColumn.enum = ["C", "D", "E"];

        await queryRunner.changeColumn(table!, enumColumn, changedColumn);

        table = await queryRunner.getTable("post");
        table!.findColumnByName("enum")!.enum!.should.be.eql(["C", "D", "E"]);

        await queryRunner.executeMemoryDownSql();

        table = await queryRunner.getTable("post");
        table!.findColumnByName("enum")!.enum!.should.be.eql(["A", "B", "C"]);

        await queryRunner.release();
    })));

    it("should rename ENUM when column renamed and revert rename", () => Promise.all(connections.map(async connection => {

        const queryRunner = connection.createQueryRunner();
        const currentSchemaQuery = await queryRunner.query(`SELECT * FROM current_schema()`);
        const currentSchema = currentSchemaQuery[0]["current_schema"];
        const table = await queryRunner.getTable("post");
        const enumColumn = table!.findColumnByName("enum")!;
        const changedColumn = enumColumn.clone();
        changedColumn.name = "enumerable";

        await queryRunner.changeColumn(table!, enumColumn, changedColumn);

        let result = await queryRunner.query(`SELECT "n"."nspname", "t"."typname" FROM "pg_type" "t" ` +
            `INNER JOIN "pg_namespace" "n" ON "n"."oid" = "t"."typnamespace" ` +
<<<<<<< HEAD
            `WHERE "n"."nspname" = current_schema() AND "t"."typname" = 'post_enumerable_enum'`);
=======
            `WHERE "n"."nspname" = '${currentSchema}' AND "t"."typname" = 'post_enumerable_enum'`);
>>>>>>> 32671456
        result.length.should.be.equal(1);

        await queryRunner.executeMemoryDownSql();

        result = await queryRunner.query(`SELECT "n"."nspname", "t"."typname" FROM "pg_type" "t" ` +
            `INNER JOIN "pg_namespace" "n" ON "n"."oid" = "t"."typnamespace" ` +
<<<<<<< HEAD
            `WHERE "n"."nspname" = current_schema() AND "t"."typname" = 'post_enum_enum'`);
=======
            `WHERE "n"."nspname" = '${currentSchema}' AND "t"."typname" = 'post_enum_enum'`);
>>>>>>> 32671456
        result.length.should.be.equal(1);

        await queryRunner.release();
    })));

    it("should rename ENUM when table renamed and revert rename", () => Promise.all(connections.map(async connection => {

        const queryRunner = connection.createQueryRunner();
        const currentSchemaQuery = await queryRunner.query(`SELECT * FROM current_schema()`);
        const currentSchema = currentSchemaQuery[0]["current_schema"];
        const table = await queryRunner.getTable("post");

        await queryRunner.renameTable(table!, "question");

        let result = await queryRunner.query(`SELECT "n"."nspname", "t"."typname" FROM "pg_type" "t" ` +
            `INNER JOIN "pg_namespace" "n" ON "n"."oid" = "t"."typnamespace" ` +
<<<<<<< HEAD
            `WHERE "n"."nspname" = current_schema() AND "t"."typname" = 'question_enum_enum'`);
=======
            `WHERE "n"."nspname" = '${currentSchema}' AND "t"."typname" = 'question_enum_enum'`);
>>>>>>> 32671456
        result.length.should.be.equal(1);

        await queryRunner.executeMemoryDownSql();

        result = await queryRunner.query(`SELECT "n"."nspname", "t"."typname" FROM "pg_type" "t" ` +
            `INNER JOIN "pg_namespace" "n" ON "n"."oid" = "t"."typnamespace" ` +
<<<<<<< HEAD
            `WHERE "n"."nspname" = current_schema() AND "t"."typname" = 'post_enum_enum'`);
=======
            `WHERE "n"."nspname" = '${currentSchema}' AND "t"."typname" = 'post_enum_enum'`);
>>>>>>> 32671456
        result.length.should.be.equal(1);

        await queryRunner.release();
    })));

});<|MERGE_RESOLUTION|>--- conflicted
+++ resolved
@@ -194,8 +194,6 @@
     it("should rename ENUM when column renamed and revert rename", () => Promise.all(connections.map(async connection => {
 
         const queryRunner = connection.createQueryRunner();
-        const currentSchemaQuery = await queryRunner.query(`SELECT * FROM current_schema()`);
-        const currentSchema = currentSchemaQuery[0]["current_schema"];
         const table = await queryRunner.getTable("post");
         const enumColumn = table!.findColumnByName("enum")!;
         const changedColumn = enumColumn.clone();
@@ -205,22 +203,14 @@
 
         let result = await queryRunner.query(`SELECT "n"."nspname", "t"."typname" FROM "pg_type" "t" ` +
             `INNER JOIN "pg_namespace" "n" ON "n"."oid" = "t"."typnamespace" ` +
-<<<<<<< HEAD
             `WHERE "n"."nspname" = current_schema() AND "t"."typname" = 'post_enumerable_enum'`);
-=======
-            `WHERE "n"."nspname" = '${currentSchema}' AND "t"."typname" = 'post_enumerable_enum'`);
->>>>>>> 32671456
         result.length.should.be.equal(1);
 
         await queryRunner.executeMemoryDownSql();
 
         result = await queryRunner.query(`SELECT "n"."nspname", "t"."typname" FROM "pg_type" "t" ` +
             `INNER JOIN "pg_namespace" "n" ON "n"."oid" = "t"."typnamespace" ` +
-<<<<<<< HEAD
             `WHERE "n"."nspname" = current_schema() AND "t"."typname" = 'post_enum_enum'`);
-=======
-            `WHERE "n"."nspname" = '${currentSchema}' AND "t"."typname" = 'post_enum_enum'`);
->>>>>>> 32671456
         result.length.should.be.equal(1);
 
         await queryRunner.release();
@@ -229,30 +219,20 @@
     it("should rename ENUM when table renamed and revert rename", () => Promise.all(connections.map(async connection => {
 
         const queryRunner = connection.createQueryRunner();
-        const currentSchemaQuery = await queryRunner.query(`SELECT * FROM current_schema()`);
-        const currentSchema = currentSchemaQuery[0]["current_schema"];
         const table = await queryRunner.getTable("post");
 
         await queryRunner.renameTable(table!, "question");
 
         let result = await queryRunner.query(`SELECT "n"."nspname", "t"."typname" FROM "pg_type" "t" ` +
             `INNER JOIN "pg_namespace" "n" ON "n"."oid" = "t"."typnamespace" ` +
-<<<<<<< HEAD
             `WHERE "n"."nspname" = current_schema() AND "t"."typname" = 'question_enum_enum'`);
-=======
-            `WHERE "n"."nspname" = '${currentSchema}' AND "t"."typname" = 'question_enum_enum'`);
->>>>>>> 32671456
         result.length.should.be.equal(1);
 
         await queryRunner.executeMemoryDownSql();
 
         result = await queryRunner.query(`SELECT "n"."nspname", "t"."typname" FROM "pg_type" "t" ` +
             `INNER JOIN "pg_namespace" "n" ON "n"."oid" = "t"."typnamespace" ` +
-<<<<<<< HEAD
             `WHERE "n"."nspname" = current_schema() AND "t"."typname" = 'post_enum_enum'`);
-=======
-            `WHERE "n"."nspname" = '${currentSchema}' AND "t"."typname" = 'post_enum_enum'`);
->>>>>>> 32671456
         result.length.should.be.equal(1);
 
         await queryRunner.release();
