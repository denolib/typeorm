--- conflicted
+++ resolved
@@ -1,28 +1,18 @@
-<<<<<<< HEAD
-=======
 import {Repository} from "./Repository";
-import {FindConditions, getConnection} from "../index";
->>>>>>> 32671456
+import {FindOptions, FindOptionsWhere, getConnection} from "../index";
 import {DeepPartial} from "../common/DeepPartial";
 import {ObjectType} from "../common/ObjectType";
 import {Connection} from "../connection/Connection";
 import {ObjectID} from "../driver/mongodb/typings";
-import {FindExtraOptions, FindOptions, FindOptionsWhere, getConnection} from "../index";
 import {DeleteResult} from "../query-builder/result/DeleteResult";
 import {InsertResult} from "../query-builder/result/InsertResult";
 import {UpdateResult} from "../query-builder/result/UpdateResult";
-<<<<<<< HEAD
 import {SelectQueryBuilder} from "../query-builder/SelectQueryBuilder";
 import {RemoveOptions} from "./RemoveOptions";
-import {Repository} from "./Repository";
 import {SaveOptions} from "./SaveOptions";
-import Observable = require("zen-observable");
-=======
-import {DeleteResult} from "../query-builder/result/DeleteResult";
-import {ObjectID} from "../driver/mongodb/typings";
 import {ObjectUtils} from "../util/ObjectUtils";
 import {QueryDeepPartialEntity} from "../query-builder/QueryPartialEntity";
->>>>>>> 32671456
+import * as Observable from "zen-observable";
 
 /**
  * Base abstract entity for all entities, used in ActiveRecord patterns.
@@ -222,11 +212,7 @@
      * Executes fast and efficient UPDATE query.
      * Does not check if entity exist in the database.
      */
-<<<<<<< HEAD
-    static update<T extends BaseEntity>(this: ObjectType<T>, criteria: string|string[]|number|number[]|Date|Date[]|ObjectID|ObjectID[]|FindOptionsWhere<T>, partialEntity: DeepPartial<T>, options?: SaveOptions): Promise<UpdateResult> {
-=======
-    static update<T extends BaseEntity>(this: ObjectType<T>, criteria: string|string[]|number|number[]|Date|Date[]|ObjectID|ObjectID[]|FindConditions<T>, partialEntity: QueryDeepPartialEntity<T>, options?: SaveOptions): Promise<UpdateResult> {
->>>>>>> 32671456
+    static update<T extends BaseEntity>(this: ObjectType<T>, criteria: string|string[]|number|number[]|Date|Date[]|ObjectID|ObjectID[]|FindOptionsWhere<T>, partialEntity: QueryDeepPartialEntity<T>, options?: SaveOptions): Promise<UpdateResult> {
         return (this as any).getRepository().update(criteria, partialEntity, options);
     }
 
@@ -236,29 +222,25 @@
      * Executes fast and efficient DELETE query.
      * Does not check if entity exist in the database.
      */
-<<<<<<< HEAD
     static delete<T extends BaseEntity>(this: ObjectType<T>, criteria: string|string[]|number|number[]|Date|Date[]|ObjectID|ObjectID[]|FindOptionsWhere<T>, options?: RemoveOptions): Promise<DeleteResult> {
-=======
-    static delete<T extends BaseEntity>(this: ObjectType<T>, criteria: string|string[]|number|number[]|Date|Date[]|ObjectID|ObjectID[]|FindConditions<T>, options?: RemoveOptions): Promise<DeleteResult> {
->>>>>>> 32671456
         return (this as any).getRepository().delete(criteria, options);
     }
 
     /**
+     * Counts entities that match given options.
+     */
+    static count<T extends BaseEntity>(this: ObjectType<T>, options?: FindOptionsWhere<T>): Promise<number>;
+
+    /**
      * Counts entities that match given conditions.
      */
-<<<<<<< HEAD
-    static count<T extends BaseEntity>(this: ObjectType<T>, conditions?: FindOptionsWhere<T>, options?: FindExtraOptions): Promise<number> {
-        return (this as any).getRepository().count(conditions, options);
-=======
-    static count<T extends BaseEntity>(this: ObjectType<T>, conditions?: FindConditions<T>): Promise<number>;
+    static count<T extends BaseEntity>(this: ObjectType<T>, conditions?: FindOptions<T>): Promise<number>;
 
     /**
      * Counts entities that match given find options or conditions.
      */
-    static count<T extends BaseEntity>(this: ObjectType<T>, optionsOrConditions?: FindManyOptions<T>|FindConditions<T>): Promise<number> {
+    static count<T extends BaseEntity>(this: ObjectType<T>, optionsOrConditions?: FindOptions<T>|FindOptionsWhere<T>): Promise<number> {
         return (this as any).getRepository().count(optionsOrConditions as any);
->>>>>>> 32671456
     }
 
     /**
@@ -269,20 +251,12 @@
     /**
      * Finds entities that match given conditions.
      */
-<<<<<<< HEAD
     static find<T extends BaseEntity>(this: ObjectType<T>, conditions?: FindOptionsWhere<T>): Promise<T[]>;
-=======
-    static find<T extends BaseEntity>(this: ObjectType<T>, conditions?: FindConditions<T>): Promise<T[]>;
->>>>>>> 32671456
 
     /**
      * Finds entities that match given find options or conditions.
      */
-<<<<<<< HEAD
     static find<T extends BaseEntity>(this: ObjectType<T>, optionsOrConditions?: FindOptions<T>|FindOptionsWhere<T>): Promise<T[]> {
-=======
-    static find<T extends BaseEntity>(this: ObjectType<T>, optionsOrConditions?: FindManyOptions<T>|FindConditions<T>): Promise<T[]> {
->>>>>>> 32671456
         return (this as any).getRepository().find(optionsOrConditions as any);
     }
 
@@ -298,22 +272,14 @@
      * Also counts all entities that match given conditions,
      * but ignores pagination settings (from and take options).
      */
-<<<<<<< HEAD
     static findAndCount<T extends BaseEntity>(this: ObjectType<T>, conditions?: FindOptionsWhere<T>): Promise<[ T[], number ]>;
-=======
-    static findAndCount<T extends BaseEntity>(this: ObjectType<T>, conditions?: FindConditions<T>): Promise<[ T[], number ]>;
->>>>>>> 32671456
 
     /**
      * Finds entities that match given find options or conditions.
      * Also counts all entities that match given conditions,
      * but ignores pagination settings (from and take options).
      */
-<<<<<<< HEAD
     static findAndCount<T extends BaseEntity>(this: ObjectType<T>, optionsOrConditions?: FindOptions<T>|FindOptionsWhere<T>): Promise<[ T[], number ]> {
-=======
-    static findAndCount<T extends BaseEntity>(this: ObjectType<T>, optionsOrConditions?: FindManyOptions<T>|FindConditions<T>): Promise<[ T[], number ]> {
->>>>>>> 32671456
         return (this as any).getRepository().findAndCount(optionsOrConditions as any);
     }
 
@@ -327,21 +293,13 @@
      * Finds entities by ids.
      * Optionally conditions can be applied.
      */
-<<<<<<< HEAD
     static findByIds<T extends BaseEntity>(this: ObjectType<T>, ids: any[], conditions?: FindOptionsWhere<T>): Promise<T[]>;
-=======
-    static findByIds<T extends BaseEntity>(this: ObjectType<T>, ids: any[], conditions?: FindConditions<T>): Promise<T[]>;
->>>>>>> 32671456
 
     /**
      * Finds entities by ids.
      * Optionally find options can be applied.
      */
-<<<<<<< HEAD
     static findByIds<T extends BaseEntity>(this: ObjectType<T>, ids: any[], optionsOrConditions?: FindOptions<T>|FindOptionsWhere<T>): Promise<T[]> {
-=======
-    static findByIds<T extends BaseEntity>(this: ObjectType<T>, ids: any[], optionsOrConditions?: FindManyOptions<T>|FindConditions<T>): Promise<T[]> {
->>>>>>> 32671456
         return (this as any).getRepository().findByIds(ids, optionsOrConditions as any);
     }
 
@@ -358,20 +316,12 @@
     /**
      * Finds first entity that matches given conditions.
      */
-<<<<<<< HEAD
     static findOne<T extends BaseEntity>(this: ObjectType<T>, conditions?: FindOptionsWhere<T>, options?: FindOptions<T>): Promise<T|undefined>;
-=======
-    static findOne<T extends BaseEntity>(this: ObjectType<T>, conditions?: FindConditions<T>, options?: FindOneOptions<T>): Promise<T|undefined>;
->>>>>>> 32671456
 
     /**
      * Finds first entity that matches given conditions.
      */
-<<<<<<< HEAD
     static findOne<T extends BaseEntity>(this: ObjectType<T>, optionsOrConditions?: string|number|Date|ObjectID|FindOptions<T>|FindOptionsWhere<T>, maybeOptions?: FindOptions<T>): Promise<T|undefined> {
-=======
-    static findOne<T extends BaseEntity>(this: ObjectType<T>, optionsOrConditions?: string|number|Date|ObjectID|FindOneOptions<T>|FindConditions<T>, maybeOptions?: FindOneOptions<T>): Promise<T|undefined> {
->>>>>>> 32671456
         return (this as any).getRepository().findOne(optionsOrConditions as any, maybeOptions);
     }
 
@@ -388,20 +338,12 @@
     /**
      * Finds first entity that matches given conditions.
      */
-<<<<<<< HEAD
-    static findOneOrFail<T extends BaseEntity>(this: ObjectType<T>, conditions?: DeepPartial<T>, options?: FindOptions<T>): Promise<T>;
-=======
-    static findOneOrFail<T extends BaseEntity>(this: ObjectType<T>, conditions?: FindConditions<T>, options?: FindOneOptions<T>): Promise<T>;
->>>>>>> 32671456
+    static findOneOrFail<T extends BaseEntity>(this: ObjectType<T>, conditions?: FindOptionsWhere<T>, options?: FindOptions<T>): Promise<T>;
 
     /**
      * Finds first entity that matches given conditions.
      */
-<<<<<<< HEAD
-    static findOneOrFail<T extends BaseEntity>(this: ObjectType<T>, optionsOrConditions?: string|number|Date|ObjectID|FindOptions<T>|DeepPartial<T>, maybeOptions?: FindOptions<T>): Promise<T> {
-=======
-    static findOneOrFail<T extends BaseEntity>(this: ObjectType<T>, optionsOrConditions?: string|number|Date|ObjectID|FindOneOptions<T>|FindConditions<T>, maybeOptions?: FindOneOptions<T>): Promise<T> {
->>>>>>> 32671456
+    static findOneOrFail<T extends BaseEntity>(this: ObjectType<T>, optionsOrConditions?: string|number|Date|ObjectID|FindOptions<T>|FindOptionsWhere<T>, maybeOptions?: FindOptions<T>): Promise<T> {
         return (this as any).getRepository().findOneOrFail(optionsOrConditions as any, maybeOptions);
     }
 
