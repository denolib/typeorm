--- conflicted
+++ resolved
@@ -1502,11 +1502,7 @@
             `REFERENCES "${foreignKey.referencedTableName}" (${referencedColumnNames})`;
         // Oracle does not support NO ACTION, but we set NO ACTION by default in EntityMetadata
         if (foreignKey.onDelete && foreignKey.onDelete !== "NO ACTION")
-<<<<<<< HEAD
         sql += ` ON DELETE ${foreignKey.onDelete}`;
-=======
-            sql += ` ON DELETE ${foreignKey.onDelete}`;
->>>>>>> 0419d771
 
         return new Query(sql);
     }
