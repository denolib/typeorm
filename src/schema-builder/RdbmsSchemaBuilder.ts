import {ForeignKeyMetadata} from "../metadata/ForeignKeyMetadata";
import {Table} from "./table/Table";
import {TableColumn} from "./table/TableColumn";
import {TableForeignKey} from "./table/TableForeignKey";
import {TableIndex} from "./table/TableIndex";
import {QueryRunner} from "../query-runner/QueryRunner";
import {ColumnMetadata} from "../metadata/ColumnMetadata";
import {EntityMetadata} from "../metadata/EntityMetadata";
import {PromiseUtils} from "../util/PromiseUtils";
import {Connection} from "../connection/Connection";
import {SchemaBuilder} from "./SchemaBuilder";
import {SqlInMemory} from "../driver/SqlInMemory";
import {TableUtils} from "./util/TableUtils";
import {TableColumnOptions} from "./options/TableColumnOptions";
import {PostgresDriver} from "../driver/postgres/PostgresDriver";
import {SqlServerDriver} from "../driver/sqlserver/SqlServerDriver";
import {SqlServerConnectionOptions} from "../driver/sqlserver/SqlServerConnectionOptions";
import {PostgresConnectionOptions} from "../driver/postgres/PostgresConnectionOptions";

/**
 * Creates complete tables schemas in the database based on the entity metadatas.
 *
 * Steps how schema is being built:
 * 1. load list of all tables with complete column and keys information from the db
 * 2. drop all (old) foreign keys that exist in the table, but does not exist in the metadata
 * 3. create new tables that does not exist in the db, but exist in the metadata
 * 4. drop all columns exist (left old) in the db table, but does not exist in the metadata
 * 5. add columns from metadata which does not exist in the table
 * 6. update all exist columns which metadata has changed
 * 7. update primary keys - update old and create new primary key from changed columns
 * 8. create foreign keys which does not exist in the table yet
 * 9. create indices which are missing in db yet, and drops indices which exist in the db, but does not exist in the metadata anymore
 */
export class RdbmsSchemaBuilder implements SchemaBuilder {

    // -------------------------------------------------------------------------
    // Protected Properties
    // -------------------------------------------------------------------------

    /**
     * Used to execute schema creation queries in a single connection.
     */
    protected queryRunner: QueryRunner;

    // -------------------------------------------------------------------------
    // Constructor
    // -------------------------------------------------------------------------

    constructor(protected connection: Connection) {
    }

    // -------------------------------------------------------------------------
    // Public Methods
    // -------------------------------------------------------------------------

    /**
     * Creates complete schemas for the given entity metadatas.
     */
    async build(): Promise<void> {
        this.queryRunner = await this.connection.createQueryRunner("master");
        await this.createNewDatabases();
        await this.queryRunner.startTransaction();
        try {
            const tablePaths = this.entityToSyncMetadatas.map(metadata => metadata.tablePath);
            await this.queryRunner.getTables(tablePaths);
            await this.executeSchemaSyncOperationsInProperOrder();

            // if cache is enabled then perform cache-synchronization as well
            if (this.connection.queryResultCache)
                await this.connection.queryResultCache.synchronize(this.queryRunner);

            await this.queryRunner.commitTransaction();

        } catch (error) {

            try { // we throw original error even if rollback thrown an error
                await this.queryRunner.rollbackTransaction();
            } catch (rollbackError) { }
            throw error;

        } finally {
            await this.queryRunner.release();
        }
    }

    /**
     * Returns sql queries to be executed by schema builder.
     */
    async log(): Promise<SqlInMemory> {
        this.queryRunner = await this.connection.createQueryRunner("master");
        try {
            await this.createNewDatabases();
            const tablePaths = this.entityToSyncMetadatas.map(metadata => metadata.tablePath);
            await this.queryRunner.getTables(tablePaths);
            this.queryRunner.enableSqlMemory();
            await this.executeSchemaSyncOperationsInProperOrder();

            // if cache is enabled then perform cache-synchronization as well
            if (this.connection.queryResultCache) // todo: check this functionality
                await this.connection.queryResultCache.synchronize(this.queryRunner);

            return this.queryRunner.getMemorySql();

        } finally {
            // its important to disable this mode despite the fact we are release query builder
            // because there exist drivers which reuse same query runner. Also its important to disable
            // sql memory after call of getMemorySql() method because last one flushes sql memory.
            this.queryRunner.disableSqlMemory();
            await this.queryRunner.release();
        }
    }

    // -------------------------------------------------------------------------
    // Protected Methods
    // -------------------------------------------------------------------------

    /**
     * Returns only entities that should be synced in the database.
     */
    protected get entityToSyncMetadatas(): EntityMetadata[] {
        return this.connection.entityMetadatas.filter(metadata => metadata.synchronize && metadata.tableType !== "entity-child");
    }

    /**
     * Creates new databases if they are not exists.
     */
    protected async createNewDatabases(): Promise<void> {
        const databases: string[] = [];
        this.connection.entityMetadatas.forEach(metadata => {
            if (metadata.database && databases.indexOf(metadata.database) === -1)
                databases.push(metadata.database);
        });

        await Promise.all(databases.map(database => this.queryRunner.createDatabase(database!, true)));
    }

    /**
     * Executes schema sync operations in a proper order.
     * Order of operations matter here.
     */
    protected async executeSchemaSyncOperationsInProperOrder(): Promise<void> {
        const schemaPaths: string[] = [];
        this.connection.entityMetadatas
            .filter(entityMetadata => !!entityMetadata.schemaPath)
            .forEach(entityMetadata => {
                const existSchemaPath = schemaPaths.find(path => path === entityMetadata.schemaPath);
                if (!existSchemaPath)
                    schemaPaths.push(entityMetadata.schemaPath!);
            });

        if (this.connection.driver instanceof PostgresDriver || this.connection.driver instanceof SqlServerDriver) {
            const schema = (<PostgresConnectionOptions|SqlServerConnectionOptions>this.connection.driver.options).schema;
            if (schema)
                schemaPaths.push(schema);
        }
        schemaPaths.forEach(schemaPath => this.queryRunner.createSchema(schemaPath, true));

        await this.dropOldForeignKeys();
        // await this.dropOldIndexes();
        // await this.dropOldUniqueConstraints();
        // await this.dropChangedGeneratedColumns();
        // await this.dropOldPrimaryKeys(); // todo: need to drop primary column because column updates are not possible
        await this.createNewTables();
        await this.dropRemovedColumns();
        await this.addNewColumns();
        await this.updateExistColumns();
        // await this.updatePrimaryKeys();
        await this.createIndices(); // we need to create indices before foreign keys because foreign keys rely on unique indices
        await this.createForeignKeys();
    }

    /**
     * Drops all (old) foreign keys that exist in the tables, but do not exist in the entity metadata.
     */
    protected async dropOldForeignKeys(): Promise<void> {
        await PromiseUtils.runInSequence(this.entityToSyncMetadatas, async metadata => {

            const table = this.queryRunner.loadedTables.find(table => table.name === metadata.tableName);
            if (!table)
                return;

            // find foreign keys that exist in the schemas but does not exist in the entity metadata
            const tableForeignKeysToDrop = table.foreignKeys.filter(tableForeignKey => {
                return !metadata.foreignKeys.find(metadataForeignKey => metadataForeignKey.name === tableForeignKey.name);
            });
            if (tableForeignKeysToDrop.length === 0)
                return;

            this.connection.logger.logSchemaBuild(`dropping old foreign keys of ${table.name}: ${tableForeignKeysToDrop.map(dbForeignKey => dbForeignKey.name).join(", ")}`);

            // drop foreign keys from the database
            await this.queryRunner.dropForeignKeys(table, tableForeignKeysToDrop);
        });
    }

    /**
     * Creates tables that do not exist in the database yet.
     * New tables are created without foreign and primary keys.
     * Primary key only can be created in conclusion with auto generated column.
     */
    protected async createNewTables(): Promise<void> {
        await PromiseUtils.runInSequence(this.entityToSyncMetadatas, async metadata => {
            // check if table does not exist yet
            const existTable = this.queryRunner.loadedTables.find(table => {
                const database = metadata.database && metadata.database !== this.connection.driver.database ? metadata.database : undefined;
                const schema = metadata.schema || (<SqlServerDriver|PostgresDriver>this.connection.driver).options.schema;
                const fullTableName = this.connection.driver.buildTableName(metadata.tableName, schema, database);

                return table.name === fullTableName;
            });
            if (existTable)
                return;

            this.connection.logger.logSchemaBuild(`creating a new table: ${metadata.tableName}`);

            // create a new table and sync it in the database
            const table = Table.create(metadata, this.connection.driver);
            this.queryRunner.loadedTables.push(table);
            await this.queryRunner.createTable(table);
        });
    }

    /**
     * Drops all columns that exist in the table, but does not exist in the metadata (left old).
     * We drop their keys too, since it should be safe.
     */
    protected dropRemovedColumns() {
        return PromiseUtils.runInSequence(this.entityToSyncMetadatas, async metadata => {
            const table = this.queryRunner.loadedTables.find(table => table.name === metadata.tableName);
            if (!table) return;

            // find columns that exist in the database but does not exist in the metadata
            const droppedTableColumns = table.columns.filter(tableColumn => {
                return !metadata.columns.find(columnMetadata => columnMetadata.databaseName === tableColumn.name);
            });
            if (droppedTableColumns.length === 0)
                return;

            // drop all foreign keys that has column to be removed in its columns
            /*await Promise.all(droppedTableColumns.map(droppedTableColumn => {
                return this.dropColumnReferencedForeignKeys(metadata.tableName, droppedTableColumn.name);
            }));*/

            // drop all indices that point to this column
           /* await Promise.all(droppedTableColumns.map(droppedTableColumn => {
                return this.dropColumnReferencedIndices(metadata.tableName, droppedTableColumn.name);
            }));*/

            this.connection.logger.logSchemaBuild(`columns dropped in ${table.name}: ` + droppedTableColumns.map(column => column.name).join(", "));

            // drop columns from the database
            await this.queryRunner.dropColumns(table, droppedTableColumns);
        });
    }

    /**
     * Adds columns from metadata which does not exist in the table.
     * Columns are created without keys.
     */
    protected addNewColumns() {
        return PromiseUtils.runInSequence(this.entityToSyncMetadatas, async metadata => {
            const table = this.queryRunner.loadedTables.find(table => table.name === metadata.tableName);
            if (!table)
                return;

            // find which columns are new
            const newColumnMetadatas = metadata.columns.filter(columnMetadata => {
                return !table.columns.find(tableColumn => tableColumn.name === columnMetadata.databaseName);
            });
            if (newColumnMetadatas.length === 0)
                return;

            this.connection.logger.logSchemaBuild(`new columns added: ` + newColumnMetadatas.map(column => column.databaseName).join(", "));

            // create columns in the database
            const newTableColumnOptions = this.metadataColumnsToTableColumnOptions(newColumnMetadatas);
            const newTableColumns = newTableColumnOptions.map(option => new TableColumn(option));
            await this.queryRunner.addColumns(table, newTableColumns);
        });
    }

    /**
     * Update all exist columns which metadata has changed.
     * Still don't create keys. Also we don't touch foreign keys of the changed columns.
     */
    protected updateExistColumns() {
        return PromiseUtils.runInSequence(this.entityToSyncMetadatas, async metadata => {
            const table = this.queryRunner.loadedTables.find(table => table.name === metadata.tableName);
            if (!table)
                return;

            const updatedTableColumns = table.findChangedColumns(this.connection.driver, metadata.columns);
            if (updatedTableColumns.length === 0)
                return;

            this.connection.logger.logSchemaBuild(`columns changed in ${table.name}. updating: ` + updatedTableColumns.map(column => column.name).join(", "));

            /*const dropPrimaryKeyConstrains = updatedTableColumns
                .filter(changedTableColumn => {
                    const isColumnExistInMetadata = !!metadata.columns.find(columnMetadata => columnMetadata.databaseName === changedTableColumn.name);
                    return isColumnExistInMetadata && changedTableColumn.isPrimary;
                })
                .map(changedTableColumn => this.dropPrimaryKeyConstraints(metadata.tableName, changedTableColumn.name));*/

            // drop all foreign keys that point to this column
            /*const dropRelatedForeignKeysPromises = updatedTableColumns
                .filter(changedTableColumn => !!metadata.columns.find(columnMetadata => columnMetadata.databaseName === changedTableColumn.name))
                .map(changedTableColumn => this.dropColumnReferencedForeignKeys(metadata.tableName, changedTableColumn.name));

            // wait until all related foreign keys are dropped
            await Promise.all(dropRelatedForeignKeysPromises);*/

            // drop all indices that point to this column
            /*const dropRelatedIndicesPromises = updatedTableColumns
                .filter(changedTableColumn => !!metadata.columns.find(columnMetadata => columnMetadata.databaseName === changedTableColumn.name))
                .map(changedTableColumn => this.dropColumnReferencedIndices(metadata.tableName, changedTableColumn.name));

            // wait until all related indices are dropped
            await Promise.all(dropRelatedIndicesPromises);*/

            // generate a map of new/old columns
            const newAndOldTableColumns = updatedTableColumns.map(changedTableColumn => {
                const columnMetadata = metadata.columns.find(column => column.databaseName === changedTableColumn.name);
                const newTableColumnOptions = TableUtils.createTableColumnOptions(columnMetadata!, this.connection.driver);
                const newTableColumn = new TableColumn(newTableColumnOptions);
                table.replaceColumn(changedTableColumn, newTableColumn);

                return {
                    oldColumn: changedTableColumn,
                    newColumn: newTableColumn
                };
            });

            return this.queryRunner.changeColumns(table, newAndOldTableColumns);
        });
    }

    /**
     * Creates primary keys which does not exist in the table yet.
     * TODO: i think this already does not need
     */
    protected updatePrimaryKeys() {
        /*return PromiseUtils.runInSequence(this.entityToSyncMetadatas, async metadata => {
            const table = this.queryRunner.loadedTables.find(table => table.name === metadata.tableName && !table.justCreated);
            if (!table)
                return;

<<<<<<< HEAD
            const metadataPrimaryColumns = metadata.columns.filter(column => column.isPrimary && !column.isGenerated);
            const addedPrimaryColumns = metadataPrimaryColumns.filter(metadataPrimaryColumn => {
                return !!table.primaryKeyWithoutGenerated && !table.primaryKeyWithoutGenerated.columnNames.find(columnName => columnName === metadataPrimaryColumn.databaseName);
            });
            const isPrimaryKeyDropped = !metadataPrimaryColumns.find(metadataPrimaryColumn => {
                return !!table.primaryKeyWithoutGenerated && !!table.primaryKeyWithoutGenerated.columnNames.find(columnName => columnName === metadataPrimaryColumn.databaseName);
=======
            const metadataPrimaryColumns = metadata.columns.filter(column => column.isPrimary);
            const addedKeys = metadataPrimaryColumns
                .filter(primaryKey => {
                    return !table.primaryKeys.find(dbPrimaryKey => dbPrimaryKey.columnName === primaryKey.databaseName);
                })
                .map(primaryKey => new TablePrimaryKey("", primaryKey.databaseName));

            const droppedKeys = table.primaryKeys.filter(primaryKeySchema => {
                return !metadataPrimaryColumns.find(primaryKeyMetadata => primaryKeyMetadata.databaseName === primaryKeySchema.columnName);
>>>>>>> 2fd585f9
            });
            const droppedKey = isPrimaryKeyDropped ? table.primaryKeyWithoutGenerated : undefined;
            if (droppedKey)
                table.primaryKey = undefined;

            if (addedPrimaryColumns.length === 0 && !droppedKey)
                return;

            if (addedPrimaryColumns.length > 0) {
                // TODO: i think this does not work, because Table does not have new columns
                const tableColumns = table.columns.filter(column => {
                   return addedPrimaryColumns.find(addedPrimaryColumn => addedPrimaryColumn.databaseName === column.name);
                });
                table.primaryKey = new TablePrimaryKey(<TablePrimaryKeyOptions>{
                    table: table,
                    name: "",
                    columnNames: tableColumns.map(column => column.name)
                });
            }

            this.connection.logger.logSchemaBuild(`primary keys of ${table.name} has changed: dropped - ${droppedKey ? droppedKey.columnNames.map(columnName => columnName).join(", ") : "nothing"}; added - ${addedPrimaryColumns.map(column => column.databaseName).join(", ") || "nothing"}`);
            await this.queryRunner.updatePrimaryKeys(table);
        });*/
    }

    /**
     * Creates foreign keys which does not exist in the table yet.
     */
    protected createForeignKeys() {
        return PromiseUtils.runInSequence(this.entityToSyncMetadatas, async metadata => {
            const table = this.queryRunner.loadedTables.find(table => table.name === metadata.tableName);
            if (!table)
                return;

            const newKeys = metadata.foreignKeys.filter(foreignKey => {
                return !table.foreignKeys.find(dbForeignKey => dbForeignKey.name === foreignKey.name);
            });
            if (newKeys.length === 0)
                return;

            const dbForeignKeys = newKeys.map(foreignKeyMetadata => TableForeignKey.create(foreignKeyMetadata, table));
            this.connection.logger.logSchemaBuild(`creating a foreign keys: ${newKeys.map(key => key.name).join(", ")}`);
            await this.queryRunner.createForeignKeys(table, dbForeignKeys);
        });
    }

    /**
     * Creates indices which are missing in db yet, and drops indices which exist in the db,
     * but does not exist in the metadata anymore.
     */
    protected createIndices() {
        return PromiseUtils.runInSequence(this.entityToSyncMetadatas, async metadata => {
            const table = this.queryRunner.loadedTables.find(table => table.name === metadata.tableName);
            if (!table)
                return;

            // drop all indices that exist in the table, but does not exist in the given composite indices
            const dropQueries = table.indices
                .filter(tableIndex => {
                    const metadataIndex = metadata.indices.find(indexMetadata => indexMetadata.name === tableIndex.name);
                    if (!metadataIndex)
                        return true;
                    if (metadataIndex.isUnique !== tableIndex.isUnique)
                        return true;
                    if (metadataIndex.columns.length !== tableIndex.columnNames.length)
                        return true;
                    if (metadataIndex.columns.findIndex((col, i) => col.databaseName !== tableIndex.columnNames[i]) !== -1)
                        return true;

                    return false;
                })
                .map(async tableIndex => {
                    this.connection.logger.logSchemaBuild(`dropping an index: ${tableIndex.name}`);
                    table.removeIndex(tableIndex);
                    await this.queryRunner.dropIndex(metadata.tablePath, tableIndex);
                });

            await Promise.all(dropQueries);

            // then create table indices for all composite indices we have
            const addQueries = metadata.indices
                .filter(indexMetadata => !table.indices.find(tableIndex => tableIndex.name === indexMetadata.name))
                .map(async indexMetadata => {
                    const tableIndex = TableIndex.create(indexMetadata);
                    table.indices.push(tableIndex);
                    this.connection.logger.logSchemaBuild(`adding new index: ${tableIndex.name}`);
                    await this.queryRunner.createIndex(table, tableIndex);
                });

            await Promise.all(addQueries);
        });
    }

    /**
     * Drops all indices where given column of the given table is being used.
     */
    protected async dropColumnReferencedIndices(tableName: string, columnName: string): Promise<void> {

       /* const table = this.queryRunner.loadedTables.find(table => table.name === tableName);
        if (!table)
            return;

        // find depend indices to drop them
        const dependIndicesInTable = table.indices.filter(tableIndex => {
            return tableIndex.table.name === tableName && !!tableIndex.columnNames.find(columnDatabaseName => columnDatabaseName === columnName);
        });
        if (dependIndicesInTable.length === 0)
            return;

        this.connection.logger.logSchemaBuild(`dropping related indices of ${tableName}#${columnName}: ${dependIndicesInTable.map(index => index.name).join(", ")}`);

        const dropPromises = dependIndicesInTable.map(index => {
            table.removeIndex(index);
            return this.queryRunner.dropIndex(table, index.name);
        });

        await Promise.all(dropPromises);*/
    }

    /**
     * Drops all foreign keys where given column of the given table is being used.
     */
    protected async dropColumnReferencedForeignKeys(tableName: string, columnName: string): Promise<void> {

        const allForeignKeyMetadatas = this.connection.entityMetadatas.reduce(
            (all, metadata) => all.concat(metadata.foreignKeys),
            [] as ForeignKeyMetadata[]
        );

        const table = this.queryRunner.loadedTables.find(table => table.name === tableName);
        if (!table)
            return;

        // find depend foreign keys to drop them
        const dependForeignKeys = allForeignKeyMetadatas.filter(foreignKeyMetadata => {
            if (foreignKeyMetadata.tableName === tableName) {
                return !!foreignKeyMetadata.columns.find(fkColumn => {
                    return fkColumn.databaseName === columnName;
                });
            } else if (foreignKeyMetadata.referencedTableName === tableName) {
                return !!foreignKeyMetadata.referencedColumns.find(fkColumn => {
                    return fkColumn.databaseName === columnName;
                });
            }
            return false;
        });
        if (!dependForeignKeys.length)
            return;

        const dependForeignKeyInTable = dependForeignKeys.filter(fk => {
            return !!table.foreignKeys.find(dbForeignKey => dbForeignKey.name === fk.name);
        });
        if (dependForeignKeyInTable.length === 0)
            return;

        this.connection.logger.logSchemaBuild(`dropping related foreign keys of ${tableName}#${columnName}: ${dependForeignKeyInTable.map(foreignKey => foreignKey.name).join(", ")}`);
        const tableForeignKeys = dependForeignKeyInTable.map(foreignKeyMetadata => TableForeignKey.create(foreignKeyMetadata, table));
        await this.queryRunner.dropForeignKeys(table, tableForeignKeys);
    }

    /**
     * Creates new columns from the given column metadatas.
     */
    protected metadataColumnsToTableColumnOptions(columns: ColumnMetadata[]): TableColumnOptions[] {
        return columns.map(columnMetadata => TableUtils.createTableColumnOptions(columnMetadata, this.connection.driver));
    }

}<|MERGE_RESOLUTION|>--- conflicted
+++ resolved
@@ -345,14 +345,6 @@
             if (!table)
                 return;
 
-<<<<<<< HEAD
-            const metadataPrimaryColumns = metadata.columns.filter(column => column.isPrimary && !column.isGenerated);
-            const addedPrimaryColumns = metadataPrimaryColumns.filter(metadataPrimaryColumn => {
-                return !!table.primaryKeyWithoutGenerated && !table.primaryKeyWithoutGenerated.columnNames.find(columnName => columnName === metadataPrimaryColumn.databaseName);
-            });
-            const isPrimaryKeyDropped = !metadataPrimaryColumns.find(metadataPrimaryColumn => {
-                return !!table.primaryKeyWithoutGenerated && !!table.primaryKeyWithoutGenerated.columnNames.find(columnName => columnName === metadataPrimaryColumn.databaseName);
-=======
             const metadataPrimaryColumns = metadata.columns.filter(column => column.isPrimary);
             const addedKeys = metadataPrimaryColumns
                 .filter(primaryKey => {
@@ -362,7 +354,9 @@
 
             const droppedKeys = table.primaryKeys.filter(primaryKeySchema => {
                 return !metadataPrimaryColumns.find(primaryKeyMetadata => primaryKeyMetadata.databaseName === primaryKeySchema.columnName);
->>>>>>> 2fd585f9
+            });
+            const isPrimaryKeyDropped = !metadataPrimaryColumns.find(metadataPrimaryColumn => {
+                return !!table.primaryKeyWithoutGenerated && !!table.primaryKeyWithoutGenerated.columnNames.find(columnName => columnName === metadataPrimaryColumn.databaseName);
             });
             const droppedKey = isPrimaryKeyDropped ? table.primaryKeyWithoutGenerated : undefined;
             if (droppedKey)
