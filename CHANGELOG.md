--- conflicted
+++ resolved
@@ -1,7 +1,4 @@
-## [0.2.21](https://github.com/typeorm/typeorm/compare/0.2.20...0.2.21) (2019-12-05)
-
-
-<<<<<<< HEAD
+
 ## 0.3.0 (next)
 
 * find options interface was completely re-written (find options is parameter passed to find* methods)
@@ -10,8 +7,9 @@
 * added observer methods to repositories and entity manager
 * `findOne` now throws error if no (or wrong) criteria supplied
 
-## 0.2.17 (under development)
-=======
+## [0.2.21](https://github.com/typeorm/typeorm/compare/0.2.20...0.2.21) (2019-12-05)
+
+
 ### Bug Fixes
 
 * allow expireAfterSeconds 0 in Index decorator (close [#5004](https://github.com/typeorm/typeorm/issues/5004)) ([#5005](https://github.com/typeorm/typeorm/issues/5005)) ([d05467c](https://github.com/typeorm/typeorm/commit/d05467c))
@@ -115,13 +113,10 @@
 * added `sqlJsConfig` to input config when initializing sql.js ([issue #4559](https://github.com/typeorm/typeorm/issues/4559))
 
 ## 0.2.17 (2019-05-01)
->>>>>>> 0419d771
 
 ### Bug fixes
 
 * fixed transform embeddeds with boolean values (mongodb) ([#3900](https://github.com/typeorm/typeorm/pull/3900))
-<<<<<<< HEAD
-=======
 * fixed issue with schema inheritance in STI pattern ([#3957](https://github.com/typeorm/typeorm/issues/3957))
 * revert changes from [#3814](https://github.com/typeorm/typeorm/pull/3814) ([#3828](https://github.com/typeorm/typeorm/pull/3828))
 * fix performance issue when inserting into raw tables with QueryBuilder
@@ -129,16 +124,12 @@
 * sqlite date hydration is susceptible to corruption ([#3949](https://github.com/typeorm/typeorm/issues/3949))
 * fixed mongodb uniques, support 3 ways to define uniques ([#3986](https://github.com/typeorm/typeorm/pull/3986))
 * fixed mongodb TTL index ([#4044](https://github.com/typeorm/typeorm/pull/4044))
->>>>>>> 0419d771
 
 ### Features
 
 * added deferrable options for foreign keys (postgres) ([#2191](https://github.com/typeorm/typeorm/issues/2191))
-<<<<<<< HEAD
-=======
 * added View entity implementation ([#1024](https://github.com/typeorm/typeorm/issues/1024)). Read more at [View entities](https://typeorm.io/#/view-entities)
 * added multiple value transformer support ([#4007](https://github.com/typeorm/typeorm/issues/4007))
->>>>>>> 0419d771
 
 ## 0.2.16 (2019-03-26)
 
@@ -154,11 +145,7 @@
 * fixed: changes in enum type is not reflected when generating migration (in definition file) ([#3244](https://github.com/typeorm/typeorm/issues/3244))
 * fixed: migration will keep create and drop indexes if index name is the same across tables ([#3379](https://github.com/typeorm/typeorm/issues/3379))
 
-### Features
-
-* added `lock` option in `FindOptions`
-
-## 0.2.15 (2019-03-14)
+## 0.2.15
 
 ### Bug fixes
 
